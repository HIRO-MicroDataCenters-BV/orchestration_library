--- conflicted
+++ resolved
@@ -5,21 +5,7 @@
 from app.schemas import WorkloadRequestDecisionCreate
 
 
-<<<<<<< HEAD
-# def create_workload_request_decision(db: Session, decision: WorkloadRequestDecisionCreate):
-#     obj = WorkloadRequestDecision(**decision.model_dump())
-#     db.add(obj)
-#     db.commit()
-#     db.refresh(obj)
-#     return obj
-
-
-async def create_workload_request_decision(
-    db: AsyncSession, decision: WorkloadRequestDecisionCreate
-):
-=======
 async def create_workload_request_decision(db: AsyncSession, decision: WorkloadRequestDecisionCreate):
->>>>>>> ce3fea02
     """
     Create a new workload request decision.
     """
@@ -30,9 +16,7 @@
     return obj
 
 
-async def update_workload_request_decision(
-    db: AsyncSession, workload_request_id: int, updates: dict
-):
+async def update_workload_request_decision(db: AsyncSession, workload_request_id: int, updates: dict):
     """
     Update a workload request decision by its workload_request_id.
     """
@@ -103,8 +87,4 @@
     else:
         await db.delete(decision)
     await db.commit()
-<<<<<<< HEAD
     return {"message": f"Decision with ID {workload_request_id} has been deleted"}
-=======
-    return {"message": f"Decision with ID {workload_request_id} has been deleted"}
->>>>>>> ce3fea02
