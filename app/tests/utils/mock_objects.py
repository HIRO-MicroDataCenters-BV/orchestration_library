--- conflicted
+++ resolved
@@ -286,14 +286,11 @@
     alert_description="Test alert",
     pod_id=uuid4(),
     node_id=uuid4(),
-<<<<<<< HEAD
     source_ip="192.168.1.1",
     source_port=1234,
     destination_ip="192.168.1.2",
     destination_port=80,
     protocol="TCP"
-=======
->>>>>>> 135c3a7e
 ):
     """
     Mock an alert creation object with necessary attributes.
@@ -380,16 +377,12 @@
         alert_description=alert_description,
         pod_id=pod_id,
         node_id=node_id,
-<<<<<<< HEAD
         source_ip=source_ip,
         source_port=source_port,
         destination_ip=destination_ip,
         destination_port=destination_port,
         protocol=protocol,
         created_at=datetime.now(timezone.utc)
-=======
-        created_at=datetime.now(timezone.utc),
->>>>>>> 135c3a7e
     )
 
 
@@ -399,15 +392,12 @@
     alert_description="Test alert",
     pod_id=uuid4(),
     node_id=uuid4(),
-<<<<<<< HEAD
     source_ip="192.168.1.1",
     source_port=1234,
     destination_ip="192.168.1.2",
     destination_port=80,
     protocol="TCP",
     created_at=datetime.now(timezone.utc)
-=======
->>>>>>> 135c3a7e
 ):
     """
     Mock an alert object with necessary attributes.
@@ -419,16 +409,12 @@
         alert_description=alert_description,
         pod_id=pod_id,
         node_id=node_id,
-<<<<<<< HEAD
         source_ip=source_ip,
         source_port=source_port,
         destination_ip=destination_ip,
         destination_port=destination_port,
         protocol=protocol,
         created_at=created_at
-    )
-=======
-        created_at=datetime.now(timezone.utc),
     )
 
 
@@ -475,5 +461,4 @@
         "pod_parent_kind": POD_PARENT_TYPE_ENUM[0],
         "created_at": TEST_DATE.isoformat(),
         "deleted_at": None,
-    }
->>>>>>> 135c3a7e
+    }