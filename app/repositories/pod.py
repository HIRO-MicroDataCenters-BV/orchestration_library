--- conflicted
+++ resolved
@@ -200,10 +200,35 @@
     """
     Delete a pod by its ID.
 
-<<<<<<< HEAD
-    await db.delete(pod)
-    await db.commit()
-    return {"message": f"Pod with ID {pod_id} has been deleted"}
+    Args:
+        db (AsyncSession): SQLAlchemy async session.
+        pod_id (int): ID of the pod to delete.
+
+    Returns:
+        dict: Success message with deleted pod ID.
+
+    Raises:
+        DatabaseEntryNotFoundException: If the pod does not exist.
+        DatabaseConnectionException: On delete failure.
+    """
+    try:
+        pod = await get_pod_by_id(db, pod_id)
+
+        await db.delete(pod)
+        await db.commit()
+        return {"message": f"Pod with ID {pod_id} has been deleted"}
+    except DBEntryNotFoundException:
+        raise
+    except SQLAlchemyError as e:
+        await db.rollback()
+        raise DBEntryDeletionException(
+            "Failed to delete pod", details={"error": str(e)}
+        ) from e
+    except Exception as e:
+        await db.rollback()
+        raise DatabaseConnectionException(
+            "Unexpected error while deleting pod", details={"error": str(e)}
+        ) from e
 
 async def workload_request_ids_per_node(
     db: AsyncSession,
@@ -211,39 +236,22 @@
 ):
     """
     Retrieve all workload requests associated with a specific node.
-    """
-    query = select(Pod.workload_request_id).where(Pod.assigned_node_id == node_id)
-    result = await db.execute(query)
-    workload_request_ids = result.scalars().all()
-    return workload_request_ids
-=======
-    Args:
-        db (AsyncSession): SQLAlchemy async session.
-        pod_id (int): ID of the pod to delete.
-
-    Returns:
-        dict: Success message with deleted pod ID.
-
-    Raises:
-        DatabaseEntryNotFoundException: If the pod does not exist.
-        DatabaseConnectionException: On delete failure.
-    """
-    try:
-        pod = await get_pod_by_id(db, pod_id)
-
-        await db.delete(pod)
-        await db.commit()
-        return {"message": f"Pod with ID {pod_id} has been deleted"}
-    except DBEntryNotFoundException:
-        raise
-    except SQLAlchemyError as e:
-        await db.rollback()
-        raise DBEntryDeletionException(
-            "Failed to delete pod", details={"error": str(e)}
-        ) from e
-    except Exception as e:
-        await db.rollback()
-        raise DatabaseConnectionException(
-            "Unexpected error while deleting pod", details={"error": str(e)}
-        ) from e
->>>>>>> 966fbd8a
+    Args:
+        db (AsyncSession): SQLAlchemy async session.
+        node_id (UUID): The ID of the node.
+    Returns:
+        list[UUID]: A list of workload request IDs associated with the node.
+    Raises:
+    """
+    try: 
+        query = select(Pod.workload_request_id).where(Pod.assigned_node_id == node_id)
+        result = await db.execute(query)
+        workload_request_ids = result.scalars().all()
+        return workload_request_ids
+    except DBEntryNotFoundException:
+        raise
+    except Exception as e:
+        raise DatabaseConnectionException(
+            "Unexpected error while retrieving workload request IDs from node id",
+            details={"error": str(e)}
+        ) from e