--- conflicted
+++ resolved
@@ -152,13 +152,10 @@
         result = await db.execute(query)
         tuning_parameters = result.scalars().all()
 
-<<<<<<< HEAD
-=======
         if not tuning_parameters:
             logger.warning("No tuning parameters found")
             raise DatabaseEntryNotFoundException()
 
->>>>>>> 4d7f7f56
         logger.info("Retrieved %d latest tuning parameters", len(tuning_parameters))
         return tuning_parameters
     except SQLAlchemyError as e:
