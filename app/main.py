"""
FastAPI application entry point.
"""

import logging

from fastapi import FastAPI
<<<<<<< HEAD
from app.api.k8s import (
    k8s_pod,
    k8s_node,
    k8s_pod_parent,
    k8s_user_pod,
    k8s_cluster_info
)
from app.api import (
    db_pod,
    workload_request,
    workload_request_decision,
    node,
    tuning_parameters_api
)
=======
from app.api.k8s import (k8s_pod, k8s_node, k8s_pod_parent, k8s_user_pod, k8s_cluster_info)
from app.api import (pod, workload_request, workload_request_decision, node, tuning_parameters_api)
>>>>>>> 40500ef0
from app.utils.exception_handlers import init_exception_handlers

app = FastAPI()

logging.basicConfig(level=logging.DEBUG)

app.include_router(k8s_pod.router, tags=["K8s Pod"])
app.include_router(k8s_pod_parent.router, tags=["K8s Pod Parent"])
app.include_router(k8s_user_pod.router, tags=["K8s User Pod"])
app.include_router(k8s_node.router, tags=["K8s Node"])
app.include_router(k8s_cluster_info.router, tags=["K8s Cluster Info"])

app.include_router(workload_request.router, tags=["DB Workload Request"])
app.include_router(workload_request_decision.router, tags=["DB Workload Request Decision"])
app.include_router(pod.router, tags=["DB Pod"])
app.include_router(node.router, tags=["DB Node"])

app.include_router(tuning_parameters_api.router, tags=["Tuning Parameters"])


init_exception_handlers(app)<|MERGE_RESOLUTION|>--- conflicted
+++ resolved
@@ -5,7 +5,6 @@
 import logging
 
 from fastapi import FastAPI
-<<<<<<< HEAD
 from app.api.k8s import (
     k8s_pod,
     k8s_node,
@@ -14,16 +13,12 @@
     k8s_cluster_info
 )
 from app.api import (
-    db_pod,
+    pod,
     workload_request,
     workload_request_decision,
     node,
     tuning_parameters_api
 )
-=======
-from app.api.k8s import (k8s_pod, k8s_node, k8s_pod_parent, k8s_user_pod, k8s_cluster_info)
-from app.api import (pod, workload_request, workload_request_decision, node, tuning_parameters_api)
->>>>>>> 40500ef0
 from app.utils.exception_handlers import init_exception_handlers
 
 app = FastAPI()
