--- conflicted
+++ resolved
@@ -10,6 +10,7 @@
     """
     Schema for creating a workload request.
     """
+
     name: str
     namespace: str
     api_version: str
@@ -21,6 +22,7 @@
     """
     Schema for creating a workload request decision.
     """
+
     workload_request_id: int
     node_name: str
     queue_name: str
@@ -31,6 +33,7 @@
     """
     Schema for updating a workload request decision.
     """
+
     status: str
     node_name: Optional[str] = None
     queue_name: Optional[str] = None
@@ -40,6 +43,7 @@
     """
     Schema for creating a pod.
     """
+
     name: str
     namespace: str
     demand_cpu: float
@@ -56,6 +60,7 @@
     """
     Schema for updating a pod.
     """
+
     name: Optional[str] = None
     namespace: Optional[str] = None
     demand_cpu: Optional[float] = None
@@ -73,6 +78,7 @@
     """
     Schema for updating a workload request.
     """
+
     namespace: Optional[str] = None
     api_version: Optional[str] = None
     kind: Optional[str] = None
@@ -83,10 +89,8 @@
     """
     Schema for updating a workload request with pod information.
     """
+
     workload_request_id: Optional[int] = None
-<<<<<<< HEAD
-    pod_id: Optional[int] = None
-=======
     pod_id: Optional[int] = None
 
 
@@ -126,5 +130,4 @@
     location: Optional[str]
 
     class Config:
-        orm_mode = True
->>>>>>> 1fe23ea7
+        orm_mode = True