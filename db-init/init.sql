DO $$
BEGIN
    IF NOT EXISTS (SELECT FROM pg_tables WHERE tablename = 'workload_request') THEN
        CREATE TABLE workload_request (
            id UUID PRIMARY KEY,
            name VARCHAR(255) NOT NULL,
            namespace VARCHAR(255) NOT NULL,
            api_version VARCHAR(50) NOT NULL,
            kind VARCHAR(50) NOT NULL,
            current_scale INT NOT NULL,
            created_at TIMESTAMP DEFAULT CURRENT_TIMESTAMP,
            updated_at TIMESTAMP DEFAULT CURRENT_TIMESTAMP
        );
    END IF;
    RAISE NOTICE 'Table workload_request created or already exists.';
END $$;

DO $$
BEGIN
    IF NOT EXISTS (SELECT FROM pg_tables WHERE tablename = 'workload_request_decision') THEN
        CREATE TABLE workload_request_decision (
            id UUID PRIMARY KEY,
            workload_request_id UUID NOT NULL,
            node_name VARCHAR(255) NOT NULL,
            queue_name VARCHAR(255) NOT NULL,
            status VARCHAR(50) DEFAULT 'pending',
            created_at TIMESTAMP DEFAULT CURRENT_TIMESTAMP,
            updated_at TIMESTAMP DEFAULT CURRENT_TIMESTAMP,
            FOREIGN KEY (workload_request_id) REFERENCES workload_request(id)
        );
    END IF;
    RAISE NOTICE 'Table workload_request_decision created or already exists.';
END $$;

DO $$
BEGIN
    IF NOT EXISTS (SELECT FROM pg_tables WHERE tablename = 'node') THEN
        CREATE TABLE node (
            id UUID PRIMARY KEY,
            name VARCHAR(255) NOT NULL,
            status VARCHAR(50) DEFAULT 'active',
            cpu_capacity FLOAT NOT NULL,
            memory_capacity FLOAT NOT NULL,
            current_cpu_assignment FLOAT,
            current_memory_assignment FLOAT,
            current_cpu_utilization FLOAT,
            current_memory_utilization FLOAT,
            created_at TIMESTAMP DEFAULT CURRENT_TIMESTAMP,
            updated_at TIMESTAMP DEFAULT CURRENT_TIMESTAMP
        );
    END IF;
    RAISE NOTICE 'Table node created or already exists.';
END $$;

DO $$
BEGIN
    IF NOT EXISTS (SELECT FROM pg_tables WHERE tablename = 'pod') THEN
        CREATE TABLE pod (
            id UUID PRIMARY KEY,
            name VARCHAR(255),
            namespace VARCHAR(255),
            demand_cpu FLOAT NOT NULL,
            demand_memory FLOAT NOT NULL,
            demand_slack_cpu FLOAT,
            demand_slack_memory FLOAT,
            is_elastic BOOLEAN NOT NULL,
            assigned_node_id UUID,
            workload_request_id UUID NOT NULL,
            status VARCHAR(50) NOT NULL,
            created_at TIMESTAMP DEFAULT CURRENT_TIMESTAMP,
            updated_at TIMESTAMP DEFAULT CURRENT_TIMESTAMP,
            FOREIGN KEY (assigned_node_id) REFERENCES node(id)
        );
    END IF;
    RAISE NOTICE 'Table pod created or already exists.';
END $$;

DO $$
BEGIN
    IF NOT EXISTS (SELECT FROM pg_tables WHERE tablename = 'tuning_parameters') THEN
        CREATE TABLE tuning_parameters (
             id SERIAL PRIMARY KEY,
             output_1 FLOAT,
             output_2 FLOAT,
             output_3 FLOAT,
             alpha FLOAT,
             beta FLOAT,
             gamma FLOAT,
             created_at TIMESTAMP DEFAULT CURRENT_TIMESTAMP
        );
    END IF;
    RAISE NOTICE 'Table tuning_parameters created or already exists.';
END $$;

DO $$
BEGIN
<<<<<<< HEAD
    IF NOT EXISTS (SELECT FROM pg_tables WHERE tablename = 'alerts') THEN
        CREATE TABLE alerts (
             id SERIAL PRIMARY KEY,
             alert_type VARCHAR(50) CHECK (alert_type IN ('Abnormal', 'Network-Attack', 'Other')),
             alert_description TEXT,
             pod_id UUID,
             node_id UUID,
             created_at TIMESTAMP DEFAULT CURRENT_TIMESTAMP
        );
    END IF;
    RAISE NOTICE 'Table alerts created or already exists.';
=======
    IF NOT EXISTS (SELECT FROM pg_tables WHERE tablename = 'pod_request_decision') THEN
        CREATE TABLE pod_request_decision (
            id UUID PRIMARY KEY,
            pod_id UUID NOT NULL,
            pod_name VARCHAR(255) NOT NULL,
            namespace VARCHAR(255) NOT NULL,
            node_id UUID NOT NULL,
            is_elastic BOOLEAN NOT NULL,
            queue_name VARCHAR(255) NOT NULL,
            demand_cpu FLOAT NOT NULL,
            demand_memory FLOAT NOT NULL,
            demand_slack_cpu FLOAT,
            demand_slack_memory FLOAT,
            is_decision_status BOOLEAN NOT NULL,
            pod_parent_id UUID NOT NULL,
            pod_parent_kind VARCHAR(100) NOT NULL,
            created_at TIMESTAMP DEFAULT CURRENT_TIMESTAMP,
            updated_at TIMESTAMP DEFAULT CURRENT_TIMESTAMP
        );
    END IF;
    RAISE NOTICE 'Table pod_request_decision created or already exists.';
>>>>>>> c2196eea
END $$;<|MERGE_RESOLUTION|>--- conflicted
+++ resolved
@@ -94,19 +94,6 @@
 
 DO $$
 BEGIN
-<<<<<<< HEAD
-    IF NOT EXISTS (SELECT FROM pg_tables WHERE tablename = 'alerts') THEN
-        CREATE TABLE alerts (
-             id SERIAL PRIMARY KEY,
-             alert_type VARCHAR(50) CHECK (alert_type IN ('Abnormal', 'Network-Attack', 'Other')),
-             alert_description TEXT,
-             pod_id UUID,
-             node_id UUID,
-             created_at TIMESTAMP DEFAULT CURRENT_TIMESTAMP
-        );
-    END IF;
-    RAISE NOTICE 'Table alerts created or already exists.';
-=======
     IF NOT EXISTS (SELECT FROM pg_tables WHERE tablename = 'pod_request_decision') THEN
         CREATE TABLE pod_request_decision (
             id UUID PRIMARY KEY,
@@ -128,5 +115,19 @@
         );
     END IF;
     RAISE NOTICE 'Table pod_request_decision created or already exists.';
->>>>>>> c2196eea
+END $$;
+
+DO $$
+BEGIN
+    IF NOT EXISTS (SELECT FROM pg_tables WHERE tablename = 'alerts') THEN
+        CREATE TABLE alerts (
+             id SERIAL PRIMARY KEY,
+             alert_type VARCHAR(50) CHECK (alert_type IN ('Abnormal', 'Network-Attack', 'Other')),
+             alert_description TEXT,
+             pod_id UUID,
+             node_id UUID,
+             created_at TIMESTAMP DEFAULT CURRENT_TIMESTAMP
+        );
+    END IF;
+    RAISE NOTICE 'Table alerts created or already exists.';
 END $$;